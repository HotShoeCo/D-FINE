"""
reference
- https://github.com/PaddlePaddle/PaddleDetection/blob/develop/ppdet/modeling/backbones/hgnet_v2.py

Copyright (c) 2024 The D-FINE Authors. All Rights Reserved.
"""

import logging
import os

import torch
import torch.nn as nn
import torch.nn.functional as F

from ...core import register
from .common import FrozenBatchNorm2d

# Constants for initialization
kaiming_normal_ = nn.init.kaiming_normal_
zeros_ = nn.init.zeros_
ones_ = nn.init.ones_

__all__ = ["HGNetv2"]

def safe_barrier():
    if torch.distributed.is_available() and torch.distributed.is_initialized():
        torch.distributed.barrier()
    else:
        pass

def safe_get_rank():
    if torch.distributed.is_available() and torch.distributed.is_initialized():
        return torch.distributed.get_rank()
    else:
        return 0

class LearnableAffineBlock(nn.Module):
    def __init__(self, scale_value=1.0, bias_value=0.0):
        super().__init__()
        self.scale = nn.Parameter(torch.tensor([scale_value]), requires_grad=True)
        self.bias = nn.Parameter(torch.tensor([bias_value]), requires_grad=True)

    def forward(self, x):
        return self.scale * x + self.bias


class ConvBNAct(nn.Module):
    def __init__(
        self,
        in_chs,
        out_chs,
        kernel_size,
        stride=1,
        groups=1,
        padding="",
        use_act=True,
        use_lab=False,
    ):
        super().__init__()
        self.use_act = use_act
        self.use_lab = use_lab
        if padding == "same":
            self.conv = nn.Sequential(
                nn.ZeroPad2d([0, 1, 0, 1]),
                nn.Conv2d(in_chs, out_chs, kernel_size, stride, groups=groups, bias=False),
            )
        else:
            self.conv = nn.Conv2d(
                in_chs,
                out_chs,
                kernel_size,
                stride,
                padding=(kernel_size - 1) // 2,
                groups=groups,
                bias=False,
            )
        self.bn = nn.BatchNorm2d(out_chs)
        if self.use_act:
            self.act = nn.ReLU()
        else:
            self.act = nn.Identity()
        if self.use_act and self.use_lab:
            self.lab = LearnableAffineBlock()
        else:
            self.lab = nn.Identity()

    def forward(self, x):
        x = self.conv(x)
        x = self.bn(x)
        x = self.act(x)
        x = self.lab(x)
        return x


class LightConvBNAct(nn.Module):
    def __init__(
        self,
        in_chs,
        out_chs,
        kernel_size,
        groups=1,
        use_lab=False,
    ):
        super().__init__()
        self.conv1 = ConvBNAct(
            in_chs,
            out_chs,
            kernel_size=1,
            use_act=False,
            use_lab=use_lab,
        )
        self.conv2 = ConvBNAct(
            out_chs,
            out_chs,
            kernel_size=kernel_size,
            groups=out_chs,
            use_act=True,
            use_lab=use_lab,
        )

    def forward(self, x):
        x = self.conv1(x)
        x = self.conv2(x)
        return x


class StemBlock(nn.Module):
    # for HGNetv2
    def __init__(self, in_chs, mid_chs, out_chs, use_lab=False):
        super().__init__()
        self.stem1 = ConvBNAct(
            in_chs,
            mid_chs,
            kernel_size=3,
            stride=2,
            use_lab=use_lab,
        )
        self.stem2a = ConvBNAct(
            mid_chs,
            mid_chs // 2,
            kernel_size=2,
            stride=1,
            use_lab=use_lab,
        )
        self.stem2b = ConvBNAct(
            mid_chs // 2,
            mid_chs,
            kernel_size=2,
            stride=1,
            use_lab=use_lab,
        )
        self.stem3 = ConvBNAct(
            mid_chs * 2,
            mid_chs,
            kernel_size=3,
            stride=2,
            use_lab=use_lab,
        )
        self.stem4 = ConvBNAct(
            mid_chs,
            out_chs,
            kernel_size=1,
            stride=1,
            use_lab=use_lab,
        )
        self.pool = nn.MaxPool2d(kernel_size=2, stride=1, ceil_mode=True)

    def forward(self, x):
        x = self.stem1(x)
        x = F.pad(x, (0, 1, 0, 1))
        x2 = self.stem2a(x)
        x2 = F.pad(x2, (0, 1, 0, 1))
        x2 = self.stem2b(x2)
        x1 = self.pool(x)
        x = torch.cat([x1, x2], dim=1)
        x = self.stem3(x)
        x = self.stem4(x)
        return x


class EseModule(nn.Module):
    def __init__(self, chs):
        super().__init__()
        self.conv = nn.Conv2d(
            chs,
            chs,
            kernel_size=1,
            stride=1,
            padding=0,
        )
        self.sigmoid = nn.Sigmoid()

    def forward(self, x):
        identity = x
        x = x.mean((2, 3), keepdim=True)
        x = self.conv(x)
        x = self.sigmoid(x)
        return torch.mul(identity, x)


class HG_Block(nn.Module):
    def __init__(
        self,
        in_chs,
        mid_chs,
        out_chs,
        layer_num,
        kernel_size=3,
        residual=False,
        light_block=False,
        use_lab=False,
        agg="ese",
        drop_path=0.0,
    ):
        super().__init__()
        self.residual = residual

        self.layers = nn.ModuleList()
        for i in range(layer_num):
            if light_block:
                self.layers.append(
                    LightConvBNAct(
                        in_chs if i == 0 else mid_chs,
                        mid_chs,
                        kernel_size=kernel_size,
                        use_lab=use_lab,
                    )
                )
            else:
                self.layers.append(
                    ConvBNAct(
                        in_chs if i == 0 else mid_chs,
                        mid_chs,
                        kernel_size=kernel_size,
                        stride=1,
                        use_lab=use_lab,
                    )
                )

        # feature aggregation
        total_chs = in_chs + layer_num * mid_chs
        if agg == "se":
            aggregation_squeeze_conv = ConvBNAct(
                total_chs,
                out_chs // 2,
                kernel_size=1,
                stride=1,
                use_lab=use_lab,
            )
            aggregation_excitation_conv = ConvBNAct(
                out_chs // 2,
                out_chs,
                kernel_size=1,
                stride=1,
                use_lab=use_lab,
            )
            self.aggregation = nn.Sequential(
                aggregation_squeeze_conv,
                aggregation_excitation_conv,
            )
        else:
            aggregation_conv = ConvBNAct(
                total_chs,
                out_chs,
                kernel_size=1,
                stride=1,
                use_lab=use_lab,
            )
            att = EseModule(out_chs)
            self.aggregation = nn.Sequential(
                aggregation_conv,
                att,
            )

        self.drop_path = nn.Dropout(drop_path) if drop_path else nn.Identity()

    def forward(self, x):
        identity = x
        output = [x]
        for layer in self.layers:
            x = layer(x)
            output.append(x)
        x = torch.cat(output, dim=1)
        x = self.aggregation(x)
        if self.residual:
            x = self.drop_path(x) + identity
        return x


class HG_Stage(nn.Module):
    def __init__(
        self,
        in_chs,
        mid_chs,
        out_chs,
        block_num,
        layer_num,
        downsample=True,
        light_block=False,
        kernel_size=3,
        use_lab=False,
        agg="se",
        drop_path=0.0,
    ):
        super().__init__()
        self.downsample = downsample
        if downsample:
            self.downsample = ConvBNAct(
                in_chs,
                in_chs,
                kernel_size=3,
                stride=2,
                groups=in_chs,
                use_act=False,
                use_lab=use_lab,
            )
        else:
            self.downsample = nn.Identity()

        blocks_list = []
        for i in range(block_num):
            blocks_list.append(
                HG_Block(
                    in_chs if i == 0 else out_chs,
                    mid_chs,
                    out_chs,
                    layer_num,
                    residual=False if i == 0 else True,
                    kernel_size=kernel_size,
                    light_block=light_block,
                    use_lab=use_lab,
                    agg=agg,
                    drop_path=drop_path[i] if isinstance(drop_path, (list, tuple)) else drop_path,
                )
            )
        self.blocks = nn.Sequential(*blocks_list)

    def forward(self, x):
        x = self.downsample(x)
        x = self.blocks(x)
        return x


@register()
class HGNetv2(nn.Module):
    """
    HGNetV2
    Args:
        stem_channels: list. Number of channels for the stem block.
        stage_type: str. The stage configuration of HGNet. such as the number of channels, stride, etc.
        use_lab: boolean. Whether to use LearnableAffineBlock in network.
        lr_mult_list: list. Control the learning rate of different stages.
    Returns:
        model: nn.Layer. Specific HGNetV2 model depends on args.
    """

    arch_configs = {
        "B0": {
            "stem_channels": [3, 16, 16],
            "stage_config": {
                # in_channels, mid_channels, out_channels, num_blocks, downsample, light_block, kernel_size, layer_num
                "stage1": [16, 16, 64, 1, False, False, 3, 3],
                "stage2": [64, 32, 256, 1, True, False, 3, 3],
                "stage3": [256, 64, 512, 2, True, True, 5, 3],
                "stage4": [512, 128, 1024, 1, True, True, 5, 3],
            },
            "url": "https://github.com/Peterande/storage/releases/download/dfinev1.0/PPHGNetV2_B0_stage1.pth",
        },
        "B1": {
            "stem_channels": [3, 24, 32],
            "stage_config": {
                # in_channels, mid_channels, out_channels, num_blocks, downsample, light_block, kernel_size, layer_num
                "stage1": [32, 32, 64, 1, False, False, 3, 3],
                "stage2": [64, 48, 256, 1, True, False, 3, 3],
                "stage3": [256, 96, 512, 2, True, True, 5, 3],
                "stage4": [512, 192, 1024, 1, True, True, 5, 3],
            },
            "url": "https://github.com/Peterande/storage/releases/download/dfinev1.0/PPHGNetV2_B1_stage1.pth",
        },
        "B2": {
            "stem_channels": [3, 24, 32],
            "stage_config": {
                # in_channels, mid_channels, out_channels, num_blocks, downsample, light_block, kernel_size, layer_num
                "stage1": [32, 32, 96, 1, False, False, 3, 4],
                "stage2": [96, 64, 384, 1, True, False, 3, 4],
                "stage3": [384, 128, 768, 3, True, True, 5, 4],
                "stage4": [768, 256, 1536, 1, True, True, 5, 4],
            },
            "url": "https://github.com/Peterande/storage/releases/download/dfinev1.0/PPHGNetV2_B2_stage1.pth",
        },
        "B3": {
            "stem_channels": [3, 24, 32],
            "stage_config": {
                # in_channels, mid_channels, out_channels, num_blocks, downsample, light_block, kernel_size, layer_num
                "stage1": [32, 32, 128, 1, False, False, 3, 5],
                "stage2": [128, 64, 512, 1, True, False, 3, 5],
                "stage3": [512, 128, 1024, 3, True, True, 5, 5],
                "stage4": [1024, 256, 2048, 1, True, True, 5, 5],
            },
            "url": "https://github.com/Peterande/storage/releases/download/dfinev1.0/PPHGNetV2_B3_stage1.pth",
        },
        "B4": {
            "stem_channels": [3, 32, 48],
            "stage_config": {
                # in_channels, mid_channels, out_channels, num_blocks, downsample, light_block, kernel_size, layer_num
                "stage1": [48, 48, 128, 1, False, False, 3, 6],
                "stage2": [128, 96, 512, 1, True, False, 3, 6],
                "stage3": [512, 192, 1024, 3, True, True, 5, 6],
                "stage4": [1024, 384, 2048, 1, True, True, 5, 6],
            },
            "url": "https://github.com/Peterande/storage/releases/download/dfinev1.0/PPHGNetV2_B4_stage1.pth",
        },
        "B5": {
            "stem_channels": [3, 32, 64],
            "stage_config": {
                # in_channels, mid_channels, out_channels, num_blocks, downsample, light_block, kernel_size, layer_num
                "stage1": [64, 64, 128, 1, False, False, 3, 6],
                "stage2": [128, 128, 512, 2, True, False, 3, 6],
                "stage3": [512, 256, 1024, 5, True, True, 5, 6],
                "stage4": [1024, 512, 2048, 2, True, True, 5, 6],
            },
            "url": "https://github.com/Peterande/storage/releases/download/dfinev1.0/PPHGNetV2_B5_stage1.pth",
        },
        "B6": {
            "stem_channels": [3, 48, 96],
            "stage_config": {
                # in_channels, mid_channels, out_channels, num_blocks, downsample, light_block, kernel_size, layer_num
                "stage1": [96, 96, 192, 2, False, False, 3, 6],
                "stage2": [192, 192, 512, 3, True, False, 3, 6],
                "stage3": [512, 384, 1024, 6, True, True, 5, 6],
                "stage4": [1024, 768, 2048, 3, True, True, 5, 6],
            },
            "url": "https://github.com/Peterande/storage/releases/download/dfinev1.0/PPHGNetV2_B6_stage1.pth",
        },
    }

    def __init__(
        self,
        name,
        use_lab=False,
        return_idx=[1, 2, 3],
        freeze_stem_only=True,
        freeze_at=0,
        freeze_norm=True,
        pretrained=True,
        local_model_dir="weight/hgnetv2/",
    ):
        super().__init__()
        self.use_lab = use_lab
        self.return_idx = return_idx

        stem_channels = self.arch_configs[name]["stem_channels"]
        stage_config = self.arch_configs[name]["stage_config"]
        download_url = self.arch_configs[name]["url"]

        self._out_strides = [4, 8, 16, 32]
        self._out_channels = [stage_config[k][2] for k in stage_config]

        # stem
        self.stem = StemBlock(
            in_chs=stem_channels[0],
            mid_chs=stem_channels[1],
            out_chs=stem_channels[2],
            use_lab=use_lab,
        )

        # stages
        self.stages = nn.ModuleList()
        for i, k in enumerate(stage_config):
            (
                in_channels,
                mid_channels,
                out_channels,
                block_num,
                downsample,
                light_block,
                kernel_size,
                layer_num,
            ) = stage_config[k]
            self.stages.append(
                HG_Stage(
                    in_channels,
                    mid_channels,
                    out_channels,
                    block_num,
                    layer_num,
                    downsample,
                    light_block,
                    kernel_size,
                    use_lab,
                )
            )

        if freeze_at >= 0:
            self._freeze_parameters(self.stem)
            if not freeze_stem_only:
                for i in range(min(freeze_at + 1, len(self.stages))):
                    self._freeze_parameters(self.stages[i])

        if freeze_norm:
            self._freeze_norm(self)

        if pretrained:
            RED, GREEN, RESET = "\033[91m", "\033[92m", "\033[0m"
            try:
<<<<<<< HEAD
                model_path = local_model_dir + "PPHGNetV2_" + name + "_stage1.pth"
                if os.path.exists(model_path):
                    state = torch.load(model_path, map_location="cpu")
                    print(f"Loaded stage1 {name} HGNetV2 from local file.")
                else:
                    # If the file doesn't exist locally, download from the URL
                    if safe_get_rank() == 0:
                        print(
                            GREEN
                            + "If the pretrained HGNetV2 can't be downloaded automatically. Please check your network connection."
                            + RESET
                        )
                        print(
                            GREEN
                            + "Please check your network connection. Or download the model manually from "
                            + RESET
                            + f"{download_url}"
                            + GREEN
                            + " to "
                            + RESET
                            + f"{local_model_dir}."
                            + RESET
                        )
                        state = torch.hub.load_state_dict_from_url(
                            download_url, map_location="cpu", model_dir=local_model_dir
                        )
                        safe_barrier()
                    else:
                        safe_barrier()
                        state = torch.load(local_model_dir)

                    print(f"Loaded stage1 {name} HGNetV2 from URL.")

=======
                # If the file doesn't exist locally, download from the URL
                if safe_get_rank() == 0:
                    print(
                        GREEN
                        + "If the pretrained HGNetV2 can't be downloaded automatically. Please check your network connection."
                        + RESET
                    )
                    print(
                        GREEN
                        + "Please check your network connection. Or download the model manually from "
                        + RESET
                        + f"{download_url}"
                        + GREEN
                        + " to "
                        + RESET
                        + f"{local_model_dir}."
                        + RESET
                    )
                    state = torch.hub.load_state_dict_from_url(
                        download_url, map_location="cpu", model_dir=local_model_dir
                    )
                    print(f"Loaded stage1 {name} HGNetV2 from URL.")

                # Wait for rank 0 to download the model
                safe_barrier()

                # All processes load the downloaded model
                model_path = local_model_dir + "PPHGNetV2_" + name + "_stage1.pth"
                state = torch.load(model_path, map_location="cpu")

>>>>>>> 4a1f73a8
                self.load_state_dict(state)
                print(f"Loaded stage1 {name} HGNetV2 from URL.")

            except (Exception, KeyboardInterrupt) as e:
                if safe_get_rank() == 0:
                    print(f"{str(e)}")
                    logging.error(
                        RED + "CRITICAL WARNING: Failed to load pretrained HGNetV2 model" + RESET
                    )
                    logging.error(
                        GREEN
                        + "Please check your network connection. Or download the model manually from "
                        + RESET
                        + f"{download_url}"
                        + GREEN
                        + " to "
                        + RESET
                        + f"{local_model_dir}."
                        + RESET
                    )
                exit()

    def _freeze_norm(self, m: nn.Module):
        if isinstance(m, nn.BatchNorm2d):
            m = FrozenBatchNorm2d(m.num_features)
        else:
            for name, child in m.named_children():
                _child = self._freeze_norm(child)
                if _child is not child:
                    setattr(m, name, _child)
        return m

    def _freeze_parameters(self, m: nn.Module):
        for p in m.parameters():
            p.requires_grad = False

    def forward(self, x):
        x = self.stem(x)
        outs = []
        for idx, stage in enumerate(self.stages):
            x = stage(x)
            if idx in self.return_idx:
                outs.append(x)
        return outs<|MERGE_RESOLUTION|>--- conflicted
+++ resolved
@@ -503,41 +503,6 @@
         if pretrained:
             RED, GREEN, RESET = "\033[91m", "\033[92m", "\033[0m"
             try:
-<<<<<<< HEAD
-                model_path = local_model_dir + "PPHGNetV2_" + name + "_stage1.pth"
-                if os.path.exists(model_path):
-                    state = torch.load(model_path, map_location="cpu")
-                    print(f"Loaded stage1 {name} HGNetV2 from local file.")
-                else:
-                    # If the file doesn't exist locally, download from the URL
-                    if safe_get_rank() == 0:
-                        print(
-                            GREEN
-                            + "If the pretrained HGNetV2 can't be downloaded automatically. Please check your network connection."
-                            + RESET
-                        )
-                        print(
-                            GREEN
-                            + "Please check your network connection. Or download the model manually from "
-                            + RESET
-                            + f"{download_url}"
-                            + GREEN
-                            + " to "
-                            + RESET
-                            + f"{local_model_dir}."
-                            + RESET
-                        )
-                        state = torch.hub.load_state_dict_from_url(
-                            download_url, map_location="cpu", model_dir=local_model_dir
-                        )
-                        safe_barrier()
-                    else:
-                        safe_barrier()
-                        state = torch.load(local_model_dir)
-
-                    print(f"Loaded stage1 {name} HGNetV2 from URL.")
-
-=======
                 # If the file doesn't exist locally, download from the URL
                 if safe_get_rank() == 0:
                     print(
@@ -568,7 +533,6 @@
                 model_path = local_model_dir + "PPHGNetV2_" + name + "_stage1.pth"
                 state = torch.load(model_path, map_location="cpu")
 
->>>>>>> 4a1f73a8
                 self.load_state_dict(state)
                 print(f"Loaded stage1 {name} HGNetV2 from URL.")
 
